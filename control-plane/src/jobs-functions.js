<<<<<<< HEAD
import { doc, getDocs, getDoc, collection, query, startAfter, orderBy, limit, where, endBefore, collectionGroup, limitToLast } from "firebase/firestore";
=======
// Copyright 2022 Google LLC
//
// Licensed under the Apache License, Version 2.0 (the "License");
// you may not use this file except in compliance with the License.
// You may obtain a copy of the License at
//
//      http://www.apache.org/licenses/LICENSE-2.0
//
// Unless required by applicable law or agreed to in writing, software
// distributed under the License is distributed on an "AS IS" BASIS,
// WITHOUT WARRANTIES OR CONDITIONS OF ANY KIND, either express or implied.
// See the License for the specific language governing permissions and
// limitations under the License.

import { doc, getDocs, getDoc, collection, deleteDoc, query, startAfter, orderBy, limit, where, endBefore, collectionGroup, limitToLast } from "firebase/firestore";
>>>>>>> 27b10f0f
import VALUES from './values.js'
import React from 'react';
import { createRoot } from 'react-dom/client';
import Jobs from './components/Jobs';


// For the jobs table
const container = document.querySelector('#render-table');
const tableRoot = createRoot(container);

// build the table using the query passed
export async function makeTable(db, thequery, first, status) {
    // show loader
    $('#p2').show();
    let jobs;

    // check if it is a status sort if not do a normal query
    if(status != null && status != "") {
        if (status == "failed") {
            jobs = await getFailedJobs(thequery);
        } else if(status == "search") {
            jobs = await getSearchJobs();
        } else {
            jobs = await getOtherJobs(status, thequery);
        }
    } else {
         // get all the jobs returned from the query
        let values = await getJobs(db, thequery)
        // values[0] is the jobs, values[1] is the last job, values[2] is the first job
        jobs = values[0];
        // set values for pagination
        setValues(values[1], values[2], first)
    }

    // check if the user can go to the next page
    canAdvance(jobs.length)
    // hide the loader
    $('#p2').hide();
    // set the html of the table
    setHtml(jobs)
}

// go to next page
export function nextPage() {
    let nextQuery = null;

    // make sure that the last query is not null and user can advance
    if(VALUES.last != null && VALUES.canAdvance) {
        // get the specific query and start after the last value in the current table
        nextQuery = getQuery(startAfter(VALUES.last))

        VALUES.direction = 0;

        // if query is found then make the table
        if(nextQuery != false) {
            makeTable(VALUES.db, nextQuery, false, VALUES.status)
            // increment the span holding the page number
            $('.pages span').html(parseInt($('.pages span').html()) + 1);
        }
    }
}

export function prevPage() {
    let prevQuery = null;
    // make sure that prevFirst exists and that the page number is not 1
    if(VALUES.first != null && parseInt($('.pages span').html()) != 1) {
        // get the query, but this time start at the prev first
        prevQuery = getQuery(endBefore(VALUES.first), limitToLast(10))

        VALUES.direction = 1;
        
        // if the query is found, then make the table
        if(prevQuery != false) {
            makeTable(VALUES.db, prevQuery, false, VALUES.status)
            // increment the span holding the page number
            $('.pages span').html(parseInt($('.pages span').html()) - 1);
        }
    }
}

// get the specific query for either prevPage or nextPage and startAt or startAfter marker
function getQuery(marker, limitMarker=limit(10)) {
    // cleans the code later on
    const status = VALUES.status;
    const createdTimestamp = VALUES.createdTimestamp;
    const updatedTimestamp = VALUES.updatedTimestamp;
    const searchTerm = VALUES.searchTerm;
    const db = VALUES.db

    if(searchTerm == "") {
        if (status == "" && createdTimestamp == null && updatedTimestamp == null) {
            return query(collection(db, VALUES.collection), orderBy('created', 'desc'), marker, limitMarker)
        } else if(status != "" && createdTimestamp == null && updatedTimestamp == null) {
            return query(collectionGroup(db, "levels"), where("status", "==", status), orderBy('created', 'desc'), marker, limitMarker)
        } else if (status != "" && createdTimestamp != null) {
            return query(collectionGroup(db, "levels"), where("status", "==", status), where("created", ">=", createdTimestamp), orderBy('created', 'desc'), marker, limitMarker)
        } else if (status != "" && updatedTimestamp != null) {
            return query(collectionGroup(db, "levels"), where("status", "==", status), where("updated", ">=", updatedTimestamp), orderBy('updated', 'desc'), marker, limitMarker)
        } else if (updatedTimestamp != null && createdTimestamp == null) {
            return query(collection(db, VALUES.collection), where("updated", ">=", updatedTimestamp), orderBy('updated', 'desc'), marker, limitMarker)
        } else if (createdTimestamp != null && updatedTimestamp == null) {
            return query(collection(db, VALUES.collection), where("created", ">=", createdTimestamp), orderBy('created', 'desc'), marker, limitMarker)
        }
        return false
    } else {
        return query(collection(db, VALUES.collection), where('name', ">=", searchTerm), where("name", "<", searchTerm + 'z'), orderBy('name', 'desc'), marker, limitMarker)
    }
}

function getOverrallStatus(subjobs) {
    const statusCount = { "running": 0, "scheduled": 0, "finished": 0 };
    for(let i=0; i < subjobs.length; i++) {
        statusCount[subjobs[i].status.toLowerCase()] += 1;
        if(subjobs[i].status.toLowerCase() == "failed") {
            return "failed";
        }
    }

    return decideStatus(statusCount);
}

function decideStatus(statusCount) {
    if (statusCount['running'] == 0 && statusCount['scheduled'] == 0 && statusCount['finished'] > 0) {
        // if all of them are finished, job is done
        return "finished";
    } else if (statusCount['running'] > 0) {
        // if any of the jobs are running, then the job is running
        return "running";
    } else if (statusCount['running'] == 0 && statusCount['scheduled'] > 0) {
        // if no jobs running, then the status is scheduled
        return "scheduled";
    }
    // return scheduled if not in any of these
    return "scheduled";
}

// a nice function to calculate how long ago the last update was
export function timeSince(date) {

    const seconds = Math.floor((new Date() - date) / 1000);

    let interval = seconds / 31536000;

    if (interval > 1) {
        return Math.floor(interval) + " years";
    }
    interval = seconds / 2592000;
    if (interval > 1) {
        return Math.floor(interval) + " months";
    }
    interval = seconds / 86400;
    if (interval > 1) {
        return Math.floor(interval) + " days";
    }
    interval = seconds / 3600;
    if (interval > 1) {
        return Math.floor(interval) + " hours";
    }
    interval = seconds / 60;
    if (interval > 1) {
        return Math.floor(interval) + " minutes";
    }
    return Math.floor(seconds) + " seconds";
}

async function getSearchJobs() {
    let jobs = []
    let docIds = VALUES.searchTerm.split(";")
    for(var i = 0; i < docIds.length;  i++) {
        const document = await getDoc(doc(VALUES.db, VALUES.collection, docIds[i]))
        if(document.exists) {
            jobs.push(await populateJob(VALUES.db, document))
        }
    }
    return jobs;
}

async function getOtherJobs(status, thequery) {
    let filled = false;
    let jobs = [];
    let levelDocs = [];
    let completedDocs = [];  // top level jobs that have already been checked
    let lastDoc;
    while(!filled) {
        let response = await getOtherDocs(jobs, levelDocs, completedDocs, lastDoc, thequery, status);
        jobs = response[0];
        levelDocs = response[1];
        completedDocs = response[2];
        filled = response[3];
        lastDoc = response[4];
    }

    return jobs;
}

async function getOtherDocs(jobs, levelDocs, completedDocs, lastDoc, thequery, status) {
    let numberOfDocs = jobs.length;
    if(lastDoc != null) {
        if(VALUES.direction != null && VALUES.direction == 1) {
            thequery = getQuery(endBefore(VALUES.first), limitToLast(10))
        } else {
            thequery = getQuery(startAfter(lastDoc));
        }
    }
    const querySnapshot = await getDocs(thequery);
    let filled = false;
    let last;
    if(querySnapshot.empty) {
        return [jobs, [], [], true]
    } else {
        filled = await Promise.all(querySnapshot.docs.map(async (document) => {
            let parentDoc = document.ref.parent.path.split('/')[1]   // get top level document
            if(completedDocs.includes(parentDoc) != true) {

                completedDocs.push(parentDoc);

                const aggregators = await getAggregators(VALUES.db, parentDoc, []);

                let subjobs = [];
                // fill in the subjobs field with the jobs logs
                subjobs = await getLevels(VALUES.db, parentDoc, aggregators[0], subjobs)
                subjobs = await getLevels(VALUES.db, parentDoc, aggregators[1], subjobs)
                
                if(getOverrallStatus(subjobs) == status) {

                    numberOfDocs += 1;

                    // when # of docs goes over amount stop it
                    if(numberOfDocs > 10) {
                        VALUES.last = document;
                        VALUES.first = levelDocs[0];
                        return true;
                    }

                    let job = {};
                    job.logs = subjobs;
                    job.status = status;
                    job.id = parentDoc;

                    const topLevelDoc = await getDoc(doc(VALUES.db, VALUES.collection, parentDoc));
                    let vals = topLevelDoc.data();
                    job.created = vals.created;
                    job.updated = vals.updated;
                    if(vals.updated == null) {
                        job.updated = job.created;
                    }

                    jobs.push(job);
                    levelDocs.push(document);
                }
                
            }
        }));
        filled = filled.at(-1)
        if(filled == undefined) {
            filled = false;
        }
        if(!filled) {
            last = querySnapshot.docs[querySnapshot.docs.length-1];
            VALUES.last = last;
            if(levelDocs.length >= 1) {
                VALUES.first = levelDocs[0];
            }
        }
    }
    
    return [jobs, levelDocs, completedDocs, filled, last];
}


async function getFailedJobs(thequery) {
    let filled = false
    let docs = [];
    let levelDocs = [];
    let lastDoc;
    while(!filled) {
        let response = await getFailedDocs(docs, levelDocs, lastDoc, thequery);
        docs = response[0];
        levelDocs = response[1];
        filled = response[2];
        lastDoc = response[3];
    }
    let jobs = [];
    for(var i = 0; i < docs.length; i++) {
        const document = await getDoc(doc(VALUES.db, VALUES.collection, docs[i]))
        jobs.push(await populateJob(VALUES.db, document));
    }

    return jobs;
}

async function getFailedDocs(failedDocs, levelDocs, lastDoc, thequery) {
    let numberOfFailedDocs = failedDocs.length;
    if(lastDoc != null){
        if(VALUES.direction != null && VALUES.direction == 1) {
            thequery = getQuery(endBefore(VALUES.first), limitToLast(10))
        } else {
            thequery = getQuery(startAfter(lastDoc));
        }
    }
    const querySnapshot = await getDocs(thequery);
    let filled = false;
    let last;
    if(querySnapshot.empty) {
        return [failedDocs, [], true]
    } else {
        filled = await Promise.all(querySnapshot.docs.map(async (document) => {
            let parentDoc = document.ref.parent.path.split('/')[1]   // get top level document
            if(failedDocs.includes(parentDoc) != true) {
                failedDocs.push(parentDoc);
                levelDocs.push(document);
                numberOfFailedDocs += 1;
                // when # of failed docs reaches ten, exit promise and save position
                if(numberOfFailedDocs >= 10) {
                    VALUES.last = document;
                    VALUES.first = levelDocs[0];
                    return true;
                }
            }
        }));
        filled = filled.at(-1)
        if(filled == undefined) {
            filled = false;
        }
        if(!filled) {
            last = querySnapshot.docs[querySnapshot.docs.length-1];
            VALUES.last = last;
            VALUES.first = levelDocs[0];
        }
    }

    return [failedDocs, levelDocs, filled, last];
}

// get the 10 jobs that are requested and the last document
async function getJobs(db, thequery) {
    let jobs = [];
    const querySnapshot = await getDocs(thequery);
    // populate the jobs array
    jobs = await populateJobs(db, jobs, querySnapshot);
    // get the last document. used for pagination
    const last = querySnapshot.docs[querySnapshot.docs.length-1];
    // get the first document. used for pagination
    const first = querySnapshot.docs[0]
    return [jobs, last, first];
}


// populate the jobs variable using an async method and in parallel
async function populateJobs(db, jobs, querySnapshot) {
    await Promise.all(querySnapshot.docs.map(async (doc) => {
        jobs.push(await populateJob(db, doc));
    }));

    return jobs;
}

async function populateJob(db, doc) {
    let job = {};
    job.id = doc.id;
    let vals = doc.data();
    job.created = vals.created;
    job.updated = vals.updated;
    if(vals.updated == null) {
        job.updated = job.created;
    }

    // fill in the aggregators field with the aggregators
    const aggregators = await getAggregators(db, doc.id, []);


    let subjobs = [];
    // fill in the subjobs field with the jobs logs 
    subjobs = await getLevels(db, doc.id, aggregators[0], subjobs)
    subjobs = await getLevels(db, doc.id, aggregators[1], subjobs)
    job.logs = subjobs;

    if(vals.overrallStatus != null) {
        // job finished or failed
        job.status = vals.overrallStatus;
    } else {
        // job scheduled or running or top level document hasn't been updated
        job.status = getOverrallStatus(subjobs)
    }

    return job;
}

// function to get the logs for a given document and aggregator
// and fill in the subjobs array and return it back
async function getLevels(db, docId, aggregator, subjobs) {
    const levelSnapshot = await getDocs(collection(db, VALUES.collection, docId, "aggregators", aggregator, "levels"));
    levelSnapshot.forEach((doc) => {
        let log = {};
        log.level = aggregator+"-"+doc.id;
        let vals = doc.data();
        log.created = vals.created;
        log.message = vals.message;
        log.result = vals.result;
        log.status = vals.status;
        log.total_levels = vals.total_levels;
        log.updated = vals.updated;
        subjobs.push(log)
    });
    return subjobs;
}

async function getAggregators(db, docId, aggregators) {
    const aggregatorSnapshot = await getDocs(collection(db, VALUES.collection, docId, "aggregators"));
    aggregatorSnapshot.forEach((doc) => {
        aggregators.push(doc.id);
    })
    return aggregators;
}

// change a firestore timestamp to a date and then format it
export function formatTime(timestamp, updated) {
    let date = timestamp.toDate();

    // if updated get the amount of time it has been since the timestamp
    if (updated) {
        return timeSince(date) + " ago";
    }
    let day = date.getDate();
    let month = date.getMonth() + 1;
    let year = date.getFullYear();
    let hour = date.getHours();
    let minute = date.getMinutes();
    let seconds = date.getSeconds();
    return month + "/" + day + "/" + year + " at " + hour + ":" + minute + ":" + seconds
}

function setValues(last, first, set) {
    VALUES.last = last;
    // if it is the very first page then prevfirst is equal to first
    if(set) {
        VALUES.prevFirst = first
    } else {
        VALUES.prevFirst = VALUES.first;
    }
    VALUES.first = first;
}

function canAdvance(length) {
    // if it is less than 10, that means that there are no more jobs left in query
    // so pagination should stop
    if(length < 10) {
        VALUES.canAdvance = false;
    } else {
        VALUES.canAdvance = true;
    }
}

function setHtml(jobs) {
    if(window.jobsTable == undefined) {
        tableRoot.render(<Jobs jobs={jobs} />);
    } else {
        window.jobsTable.updateJobs(jobs)
    }
}<|MERGE_RESOLUTION|>--- conflicted
+++ resolved
@@ -1,6 +1,3 @@
-<<<<<<< HEAD
-import { doc, getDocs, getDoc, collection, query, startAfter, orderBy, limit, where, endBefore, collectionGroup, limitToLast } from "firebase/firestore";
-=======
 // Copyright 2022 Google LLC
 //
 // Licensed under the Apache License, Version 2.0 (the "License");
@@ -14,9 +11,7 @@
 // WITHOUT WARRANTIES OR CONDITIONS OF ANY KIND, either express or implied.
 // See the License for the specific language governing permissions and
 // limitations under the License.
-
-import { doc, getDocs, getDoc, collection, deleteDoc, query, startAfter, orderBy, limit, where, endBefore, collectionGroup, limitToLast } from "firebase/firestore";
->>>>>>> 27b10f0f
+import { doc, getDocs, getDoc, collection, query, startAfter, orderBy, limit, where, endBefore, collectionGroup, limitToLast } from "firebase/firestore";
 import VALUES from './values.js'
 import React from 'react';
 import { createRoot } from 'react-dom/client';
